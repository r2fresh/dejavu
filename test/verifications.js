--- conflicted
+++ resolved
@@ -3127,8 +3127,6 @@
                     expect(checkStatic(reservedStatic[x], '$abstracts')).to.throwException(/using a reserved keyword/);
                 }
 
-<<<<<<< HEAD
-=======
                 for (x = 0; x < reserved.length; x += 1) {
                     expect(checkNormal(reserved[x])).to.throwException(/using a reserved keyword/);
                     expect(checkNormal(reserved[x], '$finals')).to.throwException(/using a reserved keyword/);
@@ -3143,7 +3141,6 @@
                     expect(checkConst(reservedStatic[x])).to.throwException(/using a reserved keyword/);
                 }
 
->>>>>>> 35aa7a39
             });
 
         });
