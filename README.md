--- conflicted
+++ resolved
@@ -134,13 +134,7 @@
 This will make a `dejavu` global available for you.
 If you're developing in __Node.js__, install it with `npm install dejavu` and use it like so:
 
-<<<<<<< HEAD
-```
-=======
-```js
-'use strict';
-
->>>>>>> 395949cb
+```
 // in this case, dejavu.js is in the root folder of the project
 var dejavu = require('dejavu');
 
@@ -244,8 +238,6 @@
 ],
 function (Human, TalkInterface, Class) {
 
-    'use strict';
-
     var Person = Class.declare({
         $extends: Human,
         $implements: [TalkInterface],
@@ -281,21 +273,7 @@
 
 ## Syntax
 
-<<<<<<< HEAD
 ### Class ###
-=======
-### Interface definition ###
-
-Object interfaces allow you to create code which specifies which methods a class must implement, without having to define how these methods are handled.
-Below there's an example of an _EventsInterface_ that has the role of adding event listeners and fire events:
-
-```js
-define(['path/to/dejavu/Interface'], function (Interface) {
-
-    'use strict';
-
-    var EventsInterface = Interface.declare({
->>>>>>> 395949cb
 
 Classes are simply defined as we can see below:
 
@@ -322,7 +300,6 @@
         // Do other stuff
     },
 
-<<<<<<< HEAD
     // public methods
     setName: function (name) {
         this._name = name;
@@ -342,87 +319,11 @@
         return text + ' :: under the IndigoUnited License';
     }
 });
-=======
-Interfaces can extend multiple interfaces. They can also define static functions signature.
-Be aware that all functions must obey its base signature (see explanation later in this document).
-
-```js
-define(['path/to/EventsInterface', 'path/to/dejavu/Interface'], function (EventsInterface, Interface) {
-
-    'use strict';
-
-    var SomeEventsInterface = Interface.declare({
-        $extends: EventsInterface,   // This interface extends EventsInterface
-                                     // Interfaces can extend multiple ones, just reference them in an array
-
-        $statics: {                  // This is how we define statics
-            getTotalListeners: function () {}
-        }
-
-    });
-
-    return SomeEventsInterface;
-});
-```
-Alternatively, one can extend an interface with the extend() function. The equivalent code of the shown above is:
-
-```js
-define(['path/to/EventsInterface', 'path/to/dejavu/Interface'], function (EventsInterface, Interface) {
-
-    'use strict';
-
-    var SomeEventsInterface = EventsInterface.extend({
-
-        $statics: {                  // This is how we define statics
-            getTotalListeners: function () {}
-        }
-
-    });
->>>>>>> 395949cb
 
 ```
 Classes can extend other classes or abstract classes, as well as implement several interfaces.
 They differ from abstract classes in the way that they can't have abstract methods.
 
-<<<<<<< HEAD
-=======
-
-
-### Interface usage example ###
-
-A class that implements an interface must define all the interface methods and be compatible with their signature.
-You define that a class implements an interface by specifying it in the $implements keyword.
-The $implements keyword can be an interface or an array of interfaces.
-Following the previous example we can define a concrete class - _EventsEmitter_ - that implements the _EventsInterface_ interface.
-
-```js
-define([
-    'path/to/EventsInterface',
-    'path/to/dejavu/Class'
-], function (EventsInterface, Class) {
-
-    'use strict';
-
-    var EventsEmitter = Class.declare({
-        $implements: EventsInterface,   // The class implements the EventsInterface interface
-                                        // You can specify multiple interfaces in an array
-
-        addListener: function (name, fn, context) {
-            // Implementation goes here
-        },
-
-        removeListener: function (name, fn) {
-            // Implementation goes here
-        },
-
-        fireEvent: function (name, args) {
-            // Implementation goes here
-        }
-    });
-
-    return EventsEmitter;
-});
->>>>>>> 395949cb
 ```
 var Person = Class.declare({
 
@@ -457,32 +358,6 @@
 
 Methods defined as abstract simply declare the method's signature.
 When an abstract class implements an interface and doesn't implement some of its methods, those will be automatically declared as abstract.
-<<<<<<< HEAD
-=======
-Below there is an example of an abstract class - _AbstractEmitter_ - that implements all of the _EventsInterface_ interface methods, except the _fireEvent()_ method.
-
-```js
-define([
-    'path/to/EventsInterface',
-    'path/to/dejavu/AbstractClass'
-],
-function (EventsInterface, AbstractClass) {
-
-    'use strict';
-
-    var AbstractEventsEmitter = AbstractClass.declare({
-        $implements: EventsInterface,   // The class must implement the EventsInterface
-
-        initialize: function (argument1) {
-            // This is the constructor
-            // Calling new on an abstract class will throw an error
-            // Though a class that extends this abstract class will run this constructor if called
-        },
-
-        addListener: function (name, fn, context) {
-            // Implementation goes here
-        },
->>>>>>> 395949cb
 
 Below there is an example of an abstract class.
 
@@ -514,40 +389,7 @@
 
 Abstract classes can extend other abstract classes or concrete classes while implementing other interfaces.
 
-<<<<<<< HEAD
 A(n) (abstract) class can extend a another one with extend function, as shown above:
-=======
-```js
-define([
-    'path/to/some/class',
-    'path/to/some/interface',
-    'path/to/other/interface',
-    'path/to/dejavu/AbstractClass'
-],
-function (SomeClass, SomeInterface, OtherInterface, AbstractClass) {
-
-    'use strict';
-
-    var ComplexAbstractClass = AbstractClass.declare({
-        $extends: SomeClass,
-        $implements: [SomeInterface, OtherInterface],
-
-        /**
-         * Class constructor.
-         */
-        initialize: function (argument1) {
-            // Call super
-            this.$super(argument1);
-
-            // Do other things here
-        },
-
-        $statics: {
-            // Some class static members
-        },
-
-        $abstracts: {
->>>>>>> 395949cb
 
 ```
 var Person = AbstractPerson.extend({
@@ -556,32 +398,7 @@
 });
 ```
 
-<<<<<<< HEAD
 ### Interface definition ###
-=======
-Alternatively, one can extend a concrete or abstract class with the extend() function. The equivalent code of the shown above is:
-
-```js
-define([
-    'path/to/some/class',
-    'path/to/some/interface',
-    'path/to/other/interface',
-    'path/to/dejavu/AbstractClass'
-],
-function (SomeClass, SomeInterface, OtherInterface, AbstractClass) {
-
-    'use strict';
-
-    var ComplexAbstractClass = SomeClass.extend({
-        $implements: [SomeInterface, OtherInterface],
-
-        /**
-         * Class constructor.
-         */
-        initialize: function (argument1) {
-            // Call super
-            this.$super(argument1);
->>>>>>> 395949cb
 
 Object interfaces allow you to create code which specifies which methods a class must implement, without having to define how these methods are handled.
 
@@ -612,20 +429,10 @@
     $extends: PersonInterface,   
     // Interfaces can extend multiple ones, just reference them in an array
 
-<<<<<<< HEAD
     $statics: {
         // this is how you can define statics
         getBiography: function () {}
     }
-=======
-    'use strict';
-
-    var ConcreteClass = Class.declare({
-        $extends: SomeClass,
-        $implements: [SomeInterface, OtherInterface],
-        $borrows: OtherClass,                           // We can add mixins by specifying them in here
-                                                        // You can specify multiple mixins in an array
->>>>>>> 395949cb
 
 });
 ```
@@ -634,18 +441,11 @@
 ```
 var SomeEventsInterface = EventsInterface.extend(
 
-<<<<<<< HEAD
     $statics: { 
         // this is how you can define statics
         getTotalListeners: function () {}
     }
 
-=======
-        $statics: {
-            // Some class static members
-        }
-    });
->>>>>>> 395949cb
 });
 ```
 
@@ -667,9 +467,10 @@
 
 ### Binds ###
 
-The $bind() function allows you to bind a anonymous functions to the instance to preserve the context as well as allowing private/protected methods invocations.
-
-<<<<<<< HEAD
+The $bound() function allows you to bind a function to the instance.
+This is useful if certain functions are meant to be used as callbacks or handlers.
+You don't need to bind the function manually, it will be bound for you automatically.
+
 ```
 var Person = Class.declare({
 
@@ -714,70 +515,6 @@
                 this._doSomething(); 
         });
     },
-=======
-```js
-define([
-    'path/to/dejavu/Class'
-],
-function (Class) {
-
-    'use strict';
-
-    var ConcreteClass = Class.declare({
-
-        /**
-         * Constructor.
-         */
-        initialize: function (element) {
-            element.addEventListener('click', function () {
-                console.log('caught click');
-                this._doSomething();
-            }.$bind(this));                                                    // Use the $bind
-
-            element.addEventListener('keydown', this.$bind(function () {
-                console.log('caught keydown');
-                this._doSomething();                                           // Use the this.$bind (same behavior as above)
-            });
-        },
-
-        /**
-         * Some protected method
-         */
-        _doSomething: function () {
-            // ..
-        },
-
-    });
-});
-```
-Alternatively, the $bound() function allows you to bind a class function to the instance.
-This is useful if certain functions are meant to be used as callbacks or handlers.
-You don't need to bind the function manually, it will be bound for you automatically.
-
-```js
-define([
-    'path/to/dejavu/Class'
-],
-function (Class) {
-
-    'use strict';
-
-    var ConcreteClass = Class.declare({
-
-        /**
-         * Constructor.
-         */
-        initialize: function (element) {
-            element.addEventListener('click', this._handleClick);
-        },
-
-        /**
-         * Handles some click event.
-         */
-        _handleClick: function () {
-            // Handle click here
-        }.$bound(),
->>>>>>> 395949cb
 
     /**
      * Some protected method
@@ -788,36 +525,15 @@
 });
 ```
 
+
 ### Constants ###
 
 The $constants keyword allows you to defined constants.
 If Object.defineProperty is available, any attempt to modify the constant value will throw an error (only in thjse strict mode).
 Constants can be defined in classes, abstract classes and interfaces.
 
-<<<<<<< HEAD
 ```
 var Person = Class.declare({
-=======
-```js
-define(['path/to/dejavu/Class', function (Class) {
-
-    'use strict';
-
-    var SomeClass = Class.declare({
-        $constants: {
-            FOO: 'bar'
-            BAR: 'foo'
-        },
-
-        /**
-         * Class constructor.
-         */
-        initialize: function () {
-            this.$self.FOO;    // 'bar'
-            SomeClass.FOO;     // 'bar' (is the same as above)
-        }
-    });
->>>>>>> 395949cb
 
     $constants: {
         INDIGOS: 'nice dudes'
@@ -841,19 +557,7 @@
 
 ### Final members/classes ###
 
-<<<<<<< HEAD
 Final classes cannot be extended.
-=======
-Members that are declared as final cannot be overriden by a child class.
-If the class itself is being defined final then it cannot be extended.
-
-```js
-define(['path/to/dejavu/FinalClass', function (FinalClass) {
-
-    'use strict';
-
-    var SomeClass = FinalClass.declare({    // This class cannot be extended
->>>>>>> 395949cb
 
 ```
 // This class cannot be extended
@@ -869,15 +573,9 @@
 ```
 var Indigo = Class.declare({
 
-<<<<<<< HEAD
     initialize: function () {
         // ...
     },
-=======
-    'use strict';
-
-    var SomeClass = Class.declare({
->>>>>>> 395949cb
 
     // classes that extend this one are not allowed to override the members below
     $finals: {
@@ -907,14 +605,8 @@
 
 ### Signature check ###
 
-<<<<<<< HEAD
 All functions are virtual functions, therefore they can be overriden except if it's classified as final.
 additionally, if a method is abstract, a subclass can only implement/override it if they obey their signature (must be equal or augmented with additional optional arguments).
-=======
-All functions are virtual functions, therefore they can be overriden except if they are classified as final.
-Additionally, if a method is abstract, a subclass can only implement/override it if they obey their signature (must be equal or augmented with additional optional arguments).
-Arguments prefixed with a $ are evaluated as optional. The signature check is done for all abstract functions (interface functions are also considered abstract).
->>>>>>> 395949cb
 
 Arguments prefixed with a $ are evaluated as optional. The signature check done for all abstract functions (interface functions are also considered abstract).
 
@@ -1032,7 +724,6 @@
 
 
 
-<<<<<<< HEAD
 ### Notes ##
 
 Please avoid using object constructors for strings, objects, booleans and numbers:
@@ -1052,16 +743,10 @@
 
 By default, constructors and instances are locked. This means that no one can monkey patch your code.
 
-=======
-###  Classes and instances are locked ###
-
-By default, constructors and instances are locked. This means that no one can monkey patch your code.
->>>>>>> 395949cb
 This behaviour can be changed in two ways:
 
 #### With the $locked flag:
 
-<<<<<<< HEAD
 ```
 var UnlockedIndigo = Class.declare({
     $locked: false
@@ -1099,30 +784,6 @@
 
 Filipe.talk = function () { 
     console.log('I'm talking about DejaVu!');
-=======
-```js
-var MyUnlockedClass = Class.declare({
-    $locked: false
-
-    initialize: function () {
-        this.foo = 'bar';           // Altough the foo property is not declared,
-                                    // it will not throw an error
-    },
-
-    run: function () {
-        console.log('run!');
-    }
-});
-
-MyUnlockedClass.prototype.run = function () {   // Methods can be replaced in the prototype
-    console.log('im running!');
-};
-
-var myUnlockedInstance = new MyUnlockedClass();
-myUnlockedInstance.undeclaredProperty = 'foo'   // Properties can be added to the instance
-myUnlockedInstance.run = function () {          // Methods can be replaced in the instance
-    console.log('im running naked!');
->>>>>>> 395949cb
 };
 ```
 
