# dejavu #

---

[![Build Status](https://secure.travis-ci.org/IndigoUnited/dejavu.png)](http://travis-ci.org/IndigoUnited/dejavu)

Have you ever had the feeling that you're seeing something you've already seen
before? That's the feeling you get when using `dejavu`.

If you are a developer coming from a language like PHP, Java, ActionScript 3.0,
and others, it's likely that you are already familiar with Object Oriented
Programming. However, JavaScript uses prototypal inheritance which, although
powerful and flexible, can be difficult to understand, and specially to maintain
in large projects.

`dejavu` is a library that delivers classical inheritance on top of JavaScript
prototypal inheritance, making it a breeze to move into JavaScript.



## Why another? ##

There are some libraries out there able to shim classical inheritance,
however none offers all the functionality that many programmers require.
Also, even though being one of the most feature rich OOP libraries out there, it has one of the best performances, rivaling with vanilla JS in production.



## Features ##

* Concrete classes
* Abstract classes
* Interfaces
* Mixins (so you can get some sort of multiple inheritance)
* Private and protected members
* Static members
* Constants
* Ability to declare true singletons via protected/private constructors
* Context binding for functions
* Method signature checks
* Possible to extend or borrow from vanilla classes
* Custom instanceOf with support for Interfaces
* Classes and instances are locked by default
    * Functions cannot be added, replaced or deleted
    * Properties can only be modified
* Two builds, `regular` and `AMD` based
    * `AMD` optimized for speeding up developer workflow, allowing testing
      without the need to re-compile everything into a single file
    * `regular` if you are not using `AMD` in your projects
* Two modes for each build, `strict` and `loose`
    * `strict` best in development, enforcing a lot of checks, making sure you
      don't make many typical mistakes
    * `loose` best for production, without checks, improving performance
* Possible to extend or borrow vanilla classes

Users are encouraged to declare
['use strict'](https://developer.mozilla.org/en/JavaScript/Strict_mode) while
using the `dejavu` in strict mode, otherwise some code might fail silently.
This can happen because `dejavu` uses `Object.freeze` and `Object.seal` to lock
classes and instances, guaranteeing that no one changes the behaviour of your
classes by replacing methods, etc, and possibly breaking your code, making it
really hard to pin point what's wrong. Altough this is the default behavior, it can be changed.
You will read more on it later in this document.

**Do not confuse 'use strict' with the dejavu strict mode.**



## Works on ##

* IE (6+)
* Chrome (4+)
* Safari (3+)
* Firefox (3.6+)
* Opera (9+)
* Node.js and Rhino



## Getting started ##

The quickest way to start using `dejavu` in your project, is by simply including
`dist/regular/strict/dejavu.js` (note that this is in __strict__ mode).

If you're developing a __client-side__ app, simply put the file in some folder,
and include it in the HTML:

<<<<<<< HEAD
```
=======
```html
>>>>>>> 3060968c
<!DOCTYPE html>
<html>
    <head>
        <meta http-equiv="Content-Type" content="text/html; charset=UTF-8">
        <script type="text/javascript" src="dejavu.js"></script>
    </head>
    <body>
        <script type="text/javascript">
            'use strict';

            // Declare the "Person" class
            var Person = dejavu.Class.declare({
                _name: null,

                initialize: function(name) {
                    this.setName(name);
                },

                setName: function(name) {
                    this._name = name;

                    return this;
                },

                getName: function() {
                    return this._name;
                }
            });

            // Create a new instance of person
            var indigo = new Person('Marco');
            console.log('A new indigo was born,', indigo.getName());
        </script>
    </body>
</html>
```

This will make a `dejavu` global available for you.
If you're developing in __Node.js__, install it with `npm install dejavu` and use it like so:

<<<<<<< HEAD
```
// in this case, dejavu.js is in the root folder of the project
=======
```js
>>>>>>> 3060968c
var dejavu = require('dejavu');

// Declare the "Person" class
var Person = dejavu.Class.declare({
    _name: null,

    initialize: function(name) {
        this.setName(name);
    },

    setName: function(name) {
        this._name = name;

        return this;
    },

    getName: function() {
        return this._name;
    }
});

// Create a new instance of person
var indigo = new Person("Marco");
console.log("A new indigo was born,", indigo.getName());
```

In node, the default mode running will be the strict mode unless the STRICT environmen
 variable is set to false.
Environment variables can be changed system wide or per process like so:

```
process.env.STRICT = false;
```



## Performance ##

Since all those nice features and common rules of classic OOP degrade
performance, `dejavu` has two separates modes, for different stages in the
development.

The `strict` mode is suitable for __development__, and will do all sorts of
checks, throwing an error when you try to do something considered illegal.

**Note that if your project works in strict mode, it will work in loose mode.**

As for the `loose` mode, there is no overhead associated with checks, thus
making it suitable for __production__, since it will be more efficient and
have a __lower memory footprint and filesize__.

Finally, in order to achieve that extra edge, that puts `dejavu` next to vanilla
JS in terms of performance, you should run the optimizer that is bundled with
the library. Note that this step is completely optional, and `dejavu` will still
perform faster than the other libraries in most browsers, even if you don't run
the optimizer. The optimizer will analyse your code, and make some improvements
boosting it a bit further.

You can check the benchmarks in [jsperf](http://jsperf.com/oop-benchmark/58)
comparing `dejavu` with other OOP libraries. Note that the loose mode
is used in this test, simulating a production environment, and both the normal
and optimized versions are tested.



## Taking it to another level


Front-end devs are encouraged to program using the AMD paradigm because of its obvious benefits.
Since dejavu is built upon it, it will integrate seamlessly with your AMD loader.
The easy way to set it up is to define a path for dejavu in your loader config like so:

```js
{
   // Your loader config
   paths: {
       'dejavu': '/path/to/dejavu/dist/strict/main'     // You can switch to the loose mode anytime
   }
}
```

Then require it and use it:

<<<<<<< HEAD
```
define([
    'path/to/Human',
    'path/to/TalkInterface',
    'path/to/dejavu/Class'
],
function (Human, TalkInterface, Class) {

    var Person = Class.declare({
        $extends: Human,
        $implements: [TalkInterface],
=======
```js
define(['dejavu'], function (dejavu) {

    // The dejavu variable is an object that contains:
    // Class
    // FinalClass
    // AbstractClass
    // Interface
    // instanceOf
    // options

    // Example usage
    var MyClass = dejavu.Class.declare({
        initialize: function () {
            // ...
        }
    });

    return MyClass;
});
```

If you just want to require specific parts of `dejavu`, you can do so.
In order to achieve this, you must configure your loader like so:
>>>>>>> 3060968c

```js
{
    // Your loader config
    packages: [
        {
            name: 'dejavu',
            location: '/path/to/dejavu/dist/strict'     // You can switch to the loose mode anytime
        }
    ]
}
```

With this setup, you can still require the dejavu object like shown above or require specific parts of it:

```js
define(['dejavu/Class'], function (Class) {

    // Example usage
    var MyClass = dejavu.Class.declare({
        initialize: function () {
            // ...
        }
    });

    return MyClass;
});
```

As you can see, in this case, only the `Class` module of `dejavu` is included,
which means all the other modules are not loaded.



## Syntax

<<<<<<< HEAD
### Class ###
=======
### Interface definition ###

Object interfaces allow you to create code which specifies which methods a class must implement, without having to define how these methods are handled.
Below there's an example of an _EventsInterface_ that has the role of adding event listeners and fire events:

```js
define(['dejavu/Interface'], function (Interface) {
>>>>>>> 3060968c

Classes are simply defined as we can see below:

<<<<<<< HEAD
=======
    var EventsInterface = Interface.declare({
        $name: 'EventsInterface',                       // Will make easier to debug mistakes (optional)

        addListener: function (name, fn, context) {},

        removeListener: function (name, fn) {},

        fireEvent: function (name, args) {}
    });

    return EventsInterface;
});
>>>>>>> 3060968c
```
var Person = Class.declare({
    
    // public property
    isIndigo: null,
    
    // protected properties (starts with _)
    _name: null,
    
    // private properties (starts with __)
    __textBiography: null
    
    /**
     * Class constructor.
     */
    initialize: function () {
        
        // Call super
        this.$super();
        
        // Do other stuff
    },

<<<<<<< HEAD
    // public methods
    setName: function (name) {
        this._name = name;
    },
    
    getName: function () {
        return this._name; 
    },
    
    // protected method (starts with _)
    _getBiography: function (text) {
        return this.__composeBiography(this.__textBiography);
    },
    
    // private method (starts with __)
    __composeBiography (text) {
        return text + ' :: under the IndigoUnited License';
    }
});

=======
Interfaces can extend multiple interfaces. They can also define static functions signature.
Be aware that all functions must obey its base signature (see explanation later in this document).

```js
define(['path/to/EventsInterface', 'dejavu/Interface'], function (EventsInterface, Interface) {

    'use strict';

    var SomeEventsInterface = Interface.declare({
        $name: 'SomeEventsInterface',
        $extends: EventsInterface,   // This interface extends EventsInterface
                                     // Interfaces can extend multiple ones, just reference them in an array

        $statics: {                  // This is how we define statics
            getTotalListeners: function () {}
        }

    });

    return SomeEventsInterface;
});
```
Alternatively, one can extend an interface with the extend() function. The equivalent code of the shown above is:

```js
define(['path/to/EventsInterface', 'dejavu/Interface'], function (EventsInterface, Interface) {

    'use strict';

    var SomeEventsInterface = EventsInterface.extend({
        $name: 'SomeEventsInterface',

        $statics: {                  // This is how we define statics
            getTotalListeners: function () {}
        }

    });

    return SomeEventsInterface;
});
>>>>>>> 3060968c
```
Classes can extend other classes or abstract classes, as well as implement several interfaces.
They differ from abstract classes in the way that they can't have abstract methods.

<<<<<<< HEAD
=======


### Interface usage example ###

A class that implements an interface must define all the interface methods and be compatible with their signature.
You define that a class implements an interface by specifying it in the $implements keyword.
The $implements keyword can be an interface or an array of interfaces.
Following the previous example we can define a concrete class - _EventsEmitter_ - that implements the _EventsInterface_ interface.

```js
define([
    'path/to/EventsInterface',
    'dejavu/Class'
], function (EventsInterface, Class) {

    'use strict';

    var EventsEmitter = Class.declare({
        $name: 'EventsEmitter',
        $implements: EventsInterface,   // The class implements the EventsInterface interface
                                        // You can specify multiple interfaces in an array

        addListener: function (name, fn, context) {
            // Implementation goes here
        },

        removeListener: function (name, fn) {
            // Implementation goes here
        },

        fireEvent: function (name, args) {
            // Implementation goes here
        }
    });

    return EventsEmitter;
});
>>>>>>> 3060968c
```
var Person = Class.declare({

    // extends classes 
    $extends: SomeClass,
    
    // implements interfaces - multiple interfaces should be specified as array
    // $implements: [PersonInterface, IndigoInterface]
    
    $implements: PersonInterface
    
    // use mixins - multiple mixins should be specified as array
    $borrows: Indigo, 

    // define static properties and methos
    $statics: {
        // Some class static members
    },
    
    // define constants
    $constants: {
        FOO: 'bar'
        BAR: 'foo'
    },
});

```

### Abstract classes ###

Classes defined as abstract may not be instantiated, and any class that contains at least one abstract method must also be abstract.

Methods defined as abstract simply declare the method's signature.
When an abstract class implements an interface and doesn't implement some of its methods, those will be automatically declared as abstract.

<<<<<<< HEAD
Below there is an example of an abstract class.

```
var AbstractPerson = AbstractClass.declare({
    
    initialize: function (argument1) {
        // this is the constructor
        // calling new on an abstract class will throw an error
        // though a class that extends this abstract class will run this constructor if called
    },
=======
```js
define([
    'path/to/EventsInterface',
    'dejavu/AbstractClass'
],
function (EventsInterface, AbstractClass) {

    'use strict';

    var AbstractEventsEmitter = AbstractClass.declare({
        $name: 'AbstractEventsEmitter',
        $implements: EventsInterface,   // The class must implement the EventsInterface

        initialize: function (argument1) {
            // This is the constructor
            // Calling new on an abstract class will throw an error
            // Though a class that extends this abstract class will run this constructor if called
        },

        addListener: function (name, fn, context) {
            // Implementation goes here
        },

        removeListener: function (name, fn) {
            // Implementation goes here
        },

        // fireEvent() is not implemented, therefore is automatically declared as abstract
>>>>>>> 3060968c

    
    getName: function (name) {
        // Implementation goes here
    },

    // here you can define abstract methods
    $abstracts: {

        // you can define abstract methods
            
        $statics: {
            // you can also define abstract static methods
        }
    }
});
```

Abstract classes can extend other abstract classes or concrete classes while implementing other interfaces.

<<<<<<< HEAD
A(n) (abstract) class can extend a another one with extend function, as shown above:
=======
```js
define([
    'path/to/some/class',
    'path/to/some/interface',
    'path/to/other/interface',
    'dejavu/AbstractClass'
],
function (SomeClass, SomeInterface, OtherInterface, AbstractClass) {
>>>>>>> 3060968c

```
var Person = AbstractPerson.extend({

<<<<<<< HEAD
    // class definition
});
```
=======
    var ComplexAbstractClass = AbstractClass.declare({
        $name: 'ComplexAbstractClass',
        $extends: SomeClass,
        $implements: [SomeInterface, OtherInterface],
>>>>>>> 3060968c

### Interface definition ###

Object interfaces allow you to create code which specifies which methods a class must implement, without having to define how these methods are handled.

Below there's an example:

```
var PersonInterface = Interface.declare({

    // public methods
    setName: function (name) {},

    // protected method
    _setAge: function (age) {},
        
    // private method
    __composeBiography: function (text) {}

});
```

<<<<<<< HEAD
Interfaces can extend multiple interfaces. 
=======
Alternatively, one can extend a concrete or abstract class with the extend() function. The equivalent code of the shown above is:

```js
define([
    'path/to/some/class',
    'path/to/some/interface',
    'path/to/other/interface',
    'dejavu/AbstractClass'
],
function (SomeClass, SomeInterface, OtherInterface, AbstractClass) {

    'use strict';

    var ComplexAbstractClass = SomeClass.extend({
        $name: 'ComplexAbstractClass',
        $implements: [SomeInterface, OtherInterface],
>>>>>>> 3060968c

They can also define static functions signature.
Be aware that all functions must obey its base signature (see explanation later in this document).

```
var ExtendedInterface = Interface.declare({
    $extends: PersonInterface,   
    // Interfaces can extend multiple ones, just reference them in an array

    $statics: {
        // this is how you can define statics
        getBiography: function () {}
    }

});
```
Alternatively, one can extend an interface with the extend() function. The equivalent code of the shown above is:

```
var SomeEventsInterface = EventsInterface.extend(

    $statics: { 
        // this is how you can define statics
        getTotalListeners: function () {}
    }

<<<<<<< HEAD
});
```
=======
### Concrete classes ###

Concrete classes can extend other concrete classes or abstract classes as well as implement several interfaces.
They differ from abstract classes in the way that they can't have abstract methods.
Below is described the full syntax that can be used in concrete and abstract classes.

```js
define([
    'path/to/some/class',
    'path/to/other/class',
    'path/to/some/interface',
    'path/to/other/interface',
    'dejavu/Class'
],
function (SomeClass, OtherClass, SomeInterface, OtherInterface, Class) {

    'use strict';

    var ConcreteClass = Class.declare({
        $name: 'ConcreteClass',
        $extends: SomeClass,
        $implements: [SomeInterface, OtherInterface],
        $borrows: OtherClass,                           // We can add mixins by specifying them in here
                                                        // You can specify multiple mixins in an array
>>>>>>> 3060968c


A class that implements an interface must define all the interface methods and be compatible with their signature.

You define that a class implements an interface by specifying it in the $implements keyword.
The $implements keyword can be an interface or an array of interfaces.



### Mixins ###

A mixin is a class or object that provides a certain functionality to be reused by other classes, since all their members will be copied (expect for the initialize method).

If clashes occur with multiple mixins, that last one takes precedence.



### Binds ###

<<<<<<< HEAD
The $bound() function allows you to bind a function to the instance.
This is useful if certain functions are meant to be used as callbacks or handlers.
You don't need to bind the function manually, it will be bound for you automatically.

```
var Person = Class.declare({

    /**
     * Constructor.
     */
     initialize: function (element) {
         element.addEventListener('click', this._handleClick);
     },

    /**
     * Handles some click event.
     */
     handleClick: function () {
         console.log('is indigo');
     }.$bound()
});
```
=======
The $bind() function allows you to bind a anonymous functions to the instance to preserve the context as well as allowing private/protected methods invocations.

```js
define([
    'dejavu/Class'
],
function (Class) {

    'use strict';

    var ConcreteClass = Class.declare({
        $name: 'ConcreteClass',

        /**
         * Constructor.
         */
        initialize: function (element) {
            element.addEventListener('click', function () {
                console.log('caught click');
                this._doSomething();
            }.$bind(this));                                                    // Use the $bind

            element.addEventListener('keydown', this.$bind(function () {
                console.log('caught keydown');
                this._doSomething();                                           // Use the this.$bind (same behavior as above)
            });
        },

        /**
         * Some protected method
         */
        _doSomething: function () {
            // ..
        },

    });
});
```
Alternatively, the $bound() function allows you to bind a class function to the instance.
This is useful if certain functions are meant to be used as callbacks or handlers.
You don't need to bind the function manually, it will be bound for you automatically.

```js
define([
    'dejavu/Class'
],
function (Class) {

    'use strict';

    var ConcreteClass = Class.declare({
        $name: 'ConcreteClass',
>>>>>>> 3060968c

Alternatively, one can use anonymous functions and bind them to the instanjsce to preserve the context as well as allowing private/protected methods invocations.

```
var PersonClass = Class.declare({

    /**
     * Constructor.
     */
    initialize: function (element) {
        
        // you can use the $bind
        element.addEventListener('click', function () {
        
            console.log('is indigo');
            this._doSomething();
            
        }.$bind(this)); 

        // or use the this.$bind (same behavior as above)
        element.addEventListener('keyup', this.$bind(function () {
        
                console.log('indigo key was pressed');
                this._doSomething(); 
        });
    },

    /**
     * Some protected method
     */
     _doSomething: function () {
         // ..
     }
});
```


### Constants ###

The $constants keyword allows you to defined constants.
If Object.defineProperty is available, any attempt to modify the constant value will throw an error (only in thjse strict mode).
Constants can be defined in classes, abstract classes and interfaces.

<<<<<<< HEAD
```
var Person = Class.declare({
=======
```js
define(['dejavu/Class', function (Class) {

    'use strict';

    var SomeClass = Class.declare({
        $name: 'SomeClass',

        $constants: {
            FOO: 'bar'
            BAR: 'foo'
        },

        /**
         * Class constructor.
         */
        initialize: function () {
            this.$self.FOO;    // 'bar'
            SomeClass.FOO;     // 'bar' (is the same as above)
        }
    });
>>>>>>> 3060968c

    $constants: {
        INDIGOS: 'nice dudes'
    },

    /**
     * Class constructor.
     */
    initialize: function () {
        
        this.$self.INDIGOS;
        
        // same behaviour as above
        Person.INDIGOS;     
    }
});

Person.INDIGOS; // 'nice dudes' :)
```


### Final members/classes ###

<<<<<<< HEAD
Final classes cannot be extended.

```
// This class cannot be extended
var Indigo = FinalClass.declare({    
=======
Members that are declared as final cannot be overriden by a child class.
If the class itself is being defined final then it cannot be extended.

```js
define(['dejavu/FinalClass', function (FinalClass) {

    'use strict';

    var SomeClass = FinalClass.declare({    // This class cannot be extended
        $name: 'SomeClass',

        /**
         * Class constructor.
         */
        initialize: function () {
            // ...
        }
    });
>>>>>>> 3060968c

    initialize: function () {
        // ...
    }
});
```
Members that are declared as final cannot be overriden by js child class.

<<<<<<< HEAD
```
var Indigo = Class.declare({
=======
define(['dejavu/Class', function (Class) {
>>>>>>> 3060968c

    initialize: function () {
        // ...
    },

<<<<<<< HEAD
    // classes that extend this one are not allowed to override the members below
    $finals: {
=======
    var SomeClass = Class.declare({
        $name: 'SomeClass',
>>>>>>> 3060968c

        getName: function () {
            // ...
        },
        description: 'dreamers',

        // you can also define static methods as final
        $statics: {             
            getBiography: function () {
                // ...
            },
        license: 'IndigoUnited License'
    }
});

```

### Protected and private members ###

Protected and private members should be prefixed with _ and __ respectively.
If Object.defineProperty is available, it will be used to manage their access (only in the strict mode).



### Signature check ###

All functions are virtual functions, therefore they can be overriden except if it's classified as final.
additionally, if a method is abstract, a subclass can only implement/override it if they obey their signature (must be equal or augmented with additional optional arguments).

Arguments prefixed with a $ are evaluated as optional. The signature check done for all abstract functions (interface functions are also considered abstract).

```
var AbstractPerson = AbstractClass.declare({
    $abstracts: {
        setName: function (name) {}
    }
});
```

Signature is equal, so it's valid.

```
var Indigo = Class.declare({
    $extends: AbstractPerson,

    setName: function (name) {             
        // ...
    }
});
```

Although it's signature is not equal, was augmented with an additional optional argument, so it's valid too.

```
var Indigo = Class.declare({
    $extends: AbstractPerson,

    setName: function (name, $last_name) {
        // ...
    }
});

```
Next example, will thrown an error because they have different signatures.
```

var Indigo = Class.declare({
    $extends: AbstractPerson,

    // setName(name) is not compatible with setName(name, last_name)
    setName: function (name, last_name) {
        // ...
    }
});
```


### Calling static methods within an instance ###

To call static methods inside an instance you can use $self and $static.

$self gives access to the class itself and $static gives access to the called class in ajs context of static inheritance.

$self is the same as using the class variable itself.

```
var Indigo1 = Class.declare({
    
    getName: function () {
        
        // same as Filipe.name;
        return this.$self.name;
    },
    $statics: {
        name: 'Marco'
    }
});

```

```
var Indigo2 = Class.declare({
    getName: function () {
        return this.$static.name;
    },
    $statics: {
        name: 'Andre'
    }
});

```

```
var Indigo3 = Class.declare({
    $extends: Indigo1
    $statics: {
        bar: 'Filipe'
    }
});

```

```
var Indigo4 = Class.declare({
    $extends: Indigo2
    $statics: {
        bar: 'Filipe'
    }
});

```

```
Indigo3.getName(); // Marco
Indigo4.getName(); // Filipe
```



### instanceOf ###

The instanceOf function works exactly the same way as the native instanceof except that it also works for interfaces.



### Notes ##

Please avoid using object constructors for strings, objects, booleans and numbers:

```
var Person = Class.declare({

    // don't use this
    indigo: new String('Filipe'),
    
    // ok
    indigo: 'Filipe'
});
```

###  Classes and instances are locked ###

By default, constructors and instances are locked. This means that no one can monkey patch your code.

This behaviour can be changed in two ways:

#### With the $locked flag:

<<<<<<< HEAD
```
var UnlockedIndigo = Class.declare({
=======
```js
var MyUnlockedClass = Class.declare({
    $name: 'MyUnlockedClass',
>>>>>>> 3060968c
    $locked: false

    initialize: function () {
        
        // Altough the foo property is not declared,
        // it will not throw an error
        
        this.name = 'Filipe';           
                                    
    },

    talk: function () {
        console.log('An indigo is talking!');
    }
});
```

Methods can be replaced in the prototype

```
UnlockedIndigo.prototype.talk = function () {

    console.log('... now is running');
};
```

Properties can be added to the instance and methods can be replace in the instance.

```
var Filipe = new UnlockedIndigo();

Filipe.friends = ['Marco','Andre'];

Filipe.talk = function () { 
    console.log('I'm talking about DejaVu!');
};
```

#### By setting the global option:

This will change the default behaviour, but classes can still override it with the $locked flag.

```
dejavu.options.locked = false;
```

Note that once a class is unlocked, its subclasses cannot be locked.
Also, although undeclared members are allowed, they will not have their access controlled (they are interpreted as public).
### Notes ###

Please avoid using object constructors for strings, objects, booleans and numbers:

```
var MyClass = Class.declare({
    foo: new String('bar'),  // Don't use this
    foz: 'bar'               // Ok
});
```

## Vanilla classes ##

DejaVu allows you to extend or borrow vanilla classes. In this case, constructors and instances are UNLOCKED by default.

```
function Person(name) {

    this.name = name;
};

var filipe = new Person('Filipe');


filipe.name  // Filipe

```

Now you can add a new function to Person.

```
Person.prototype.monkey = function () {
    console.log(this.name + ' can monkey patching the code!');
}


filipe.monkey()  // Filipe can monkey patching the code!
```


## Optimizer ##

dejavu bundles an optimizer that makes your code fast and lighter.
It specifically:

* Improves $super and $self usage
* Removes all $name and $locked properties because they are not used in the loose version
* Removes the need for wrappers, improving performance by a great margin
* Removes abstract functions from abstract classes
* Removes functions from interfaces

The optimizer is located in the `bin` folder.
Example usage:

`node optimizer < file_in.js > file_out.js`

dejavu also comes with a grunt task.
Bellow is a sample usage copied from a grunt file:

```js
dejavu: {
    optimize: {
        options: {
            exclude: [/bootstrap(\.min)?\.js$/]
        },
        files: {
            'dist/': 'src/**/*.js'
        }
    }
},
```

## Dependencies ##

dejavu depends on [amd-utils](https://github.com/millermedeiros/amd-utils).
If you use the regular build, you don't need to worry because all functions used from amd-utils are bundled for you.
<<<<<<< HEAD
If you use the AMD build, you must specijsfy the path to amd-utils.
=======
If you use it on node, npm will take care of getting the dependencies for you.
If you use the AMD build, you must specify the path to amd-utils.
>>>>>>> 3060968c
For example, if you use [RequireJS](http://requirejs.org/):

```
paths : {
    'amd-utils': '../vendor/amd-utils/src'
},

packages: [
    {
        name: 'dejavu'
        location: '../../dist/amd/strict',
    }
]
```



## Building dejavu ##

Simply run `npm install` to install all the tools needed.
Then just run `npm run-script build` or `node build`.


## Testing dejavu ##

Please take a look at the [test](https://github.com/IndigoUnited/dejavu/tree/master/test) section.



## License ##

Released under the [MIT License](http://www.opensource.org/licenses/mit-license.php).<|MERGE_RESOLUTION|>--- conflicted
+++ resolved
@@ -85,11 +85,7 @@
 If you're developing a __client-side__ app, simply put the file in some folder,
 and include it in the HTML:
 
-<<<<<<< HEAD
-```
-=======
-```html
->>>>>>> 3060968c
+```
 <!DOCTYPE html>
 <html>
     <head>
@@ -130,12 +126,7 @@
 This will make a `dejavu` global available for you.
 If you're developing in __Node.js__, install it with `npm install dejavu` and use it like so:
 
-<<<<<<< HEAD
-```
-// in this case, dejavu.js is in the root folder of the project
-=======
-```js
->>>>>>> 3060968c
+```
 var dejavu = require('dejavu');
 
 // Declare the "Person" class
@@ -208,7 +199,7 @@
 Since dejavu is built upon it, it will integrate seamlessly with your AMD loader.
 The easy way to set it up is to define a path for dejavu in your loader config like so:
 
-```js
+```
 {
    // Your loader config
    paths: {
@@ -216,23 +207,9 @@
    }
 }
 ```
-
 Then require it and use it:
 
-<<<<<<< HEAD
-```
-define([
-    'path/to/Human',
-    'path/to/TalkInterface',
-    'path/to/dejavu/Class'
-],
-function (Human, TalkInterface, Class) {
-
-    var Person = Class.declare({
-        $extends: Human,
-        $implements: [TalkInterface],
-=======
-```js
+```
 define(['dejavu'], function (dejavu) {
 
     // The dejavu variable is an object that contains:
@@ -244,21 +221,21 @@
     // options
 
     // Example usage
-    var MyClass = dejavu.Class.declare({
+    var Person = dejavu.Class.declare({
         initialize: function () {
             // ...
         }
     });
 
-    return MyClass;
+    return Person;
 });
 ```
 
 If you just want to require specific parts of `dejavu`, you can do so.
 In order to achieve this, you must configure your loader like so:
->>>>>>> 3060968c
-
-```js
+
+
+```
 {
     // Your loader config
     packages: [
@@ -272,11 +249,11 @@
 
 With this setup, you can still require the dejavu object like shown above or require specific parts of it:
 
-```js
+```
 define(['dejavu/Class'], function (Class) {
 
     // Example usage
-    var MyClass = dejavu.Class.declare({
+    var Person = dejavu.Class.declare({
         initialize: function () {
             // ...
         }
@@ -293,37 +270,14 @@
 
 ## Syntax
 
-<<<<<<< HEAD
 ### Class ###
-=======
-### Interface definition ###
-
-Object interfaces allow you to create code which specifies which methods a class must implement, without having to define how these methods are handled.
-Below there's an example of an _EventsInterface_ that has the role of adding event listeners and fire events:
-
-```js
-define(['dejavu/Interface'], function (Interface) {
->>>>>>> 3060968c
 
 Classes are simply defined as we can see below:
 
-<<<<<<< HEAD
-=======
-    var EventsInterface = Interface.declare({
-        $name: 'EventsInterface',                       // Will make easier to debug mistakes (optional)
-
-        addListener: function (name, fn, context) {},
-
-        removeListener: function (name, fn) {},
-
-        fireEvent: function (name, args) {}
-    });
-
-    return EventsInterface;
-});
->>>>>>> 3060968c
 ```
 var Person = Class.declare({
+    
+    $name = 'Person',
     
     // public property
     isIndigo: null,
@@ -345,7 +299,6 @@
         // Do other stuff
     },
 
-<<<<<<< HEAD
     // public methods
     setName: function (name) {
         this._name = name;
@@ -366,94 +319,14 @@
     }
 });
 
-=======
-Interfaces can extend multiple interfaces. They can also define static functions signature.
-Be aware that all functions must obey its base signature (see explanation later in this document).
-
-```js
-define(['path/to/EventsInterface', 'dejavu/Interface'], function (EventsInterface, Interface) {
-
-    'use strict';
-
-    var SomeEventsInterface = Interface.declare({
-        $name: 'SomeEventsInterface',
-        $extends: EventsInterface,   // This interface extends EventsInterface
-                                     // Interfaces can extend multiple ones, just reference them in an array
-
-        $statics: {                  // This is how we define statics
-            getTotalListeners: function () {}
-        }
-
-    });
-
-    return SomeEventsInterface;
-});
-```
-Alternatively, one can extend an interface with the extend() function. The equivalent code of the shown above is:
-
-```js
-define(['path/to/EventsInterface', 'dejavu/Interface'], function (EventsInterface, Interface) {
-
-    'use strict';
-
-    var SomeEventsInterface = EventsInterface.extend({
-        $name: 'SomeEventsInterface',
-
-        $statics: {                  // This is how we define statics
-            getTotalListeners: function () {}
-        }
-
-    });
-
-    return SomeEventsInterface;
-});
->>>>>>> 3060968c
 ```
 Classes can extend other classes or abstract classes, as well as implement several interfaces.
 They differ from abstract classes in the way that they can't have abstract methods.
 
-<<<<<<< HEAD
-=======
-
-
-### Interface usage example ###
-
-A class that implements an interface must define all the interface methods and be compatible with their signature.
-You define that a class implements an interface by specifying it in the $implements keyword.
-The $implements keyword can be an interface or an array of interfaces.
-Following the previous example we can define a concrete class - _EventsEmitter_ - that implements the _EventsInterface_ interface.
-
-```js
-define([
-    'path/to/EventsInterface',
-    'dejavu/Class'
-], function (EventsInterface, Class) {
-
-    'use strict';
-
-    var EventsEmitter = Class.declare({
-        $name: 'EventsEmitter',
-        $implements: EventsInterface,   // The class implements the EventsInterface interface
-                                        // You can specify multiple interfaces in an array
-
-        addListener: function (name, fn, context) {
-            // Implementation goes here
-        },
-
-        removeListener: function (name, fn) {
-            // Implementation goes here
-        },
-
-        fireEvent: function (name, args) {
-            // Implementation goes here
-        }
-    });
-
-    return EventsEmitter;
-});
->>>>>>> 3060968c
 ```
 var Person = Class.declare({
+
+    $name: 'Person',
 
     // extends classes 
     $extends: SomeClass,
@@ -487,47 +360,18 @@
 Methods defined as abstract simply declare the method's signature.
 When an abstract class implements an interface and doesn't implement some of its methods, those will be automatically declared as abstract.
 
-<<<<<<< HEAD
 Below there is an example of an abstract class.
 
 ```
 var AbstractPerson = AbstractClass.declare({
+    
+    $name = 'AbstractPerson',
     
     initialize: function (argument1) {
         // this is the constructor
         // calling new on an abstract class will throw an error
         // though a class that extends this abstract class will run this constructor if called
     },
-=======
-```js
-define([
-    'path/to/EventsInterface',
-    'dejavu/AbstractClass'
-],
-function (EventsInterface, AbstractClass) {
-
-    'use strict';
-
-    var AbstractEventsEmitter = AbstractClass.declare({
-        $name: 'AbstractEventsEmitter',
-        $implements: EventsInterface,   // The class must implement the EventsInterface
-
-        initialize: function (argument1) {
-            // This is the constructor
-            // Calling new on an abstract class will throw an error
-            // Though a class that extends this abstract class will run this constructor if called
-        },
-
-        addListener: function (name, fn, context) {
-            // Implementation goes here
-        },
-
-        removeListener: function (name, fn) {
-            // Implementation goes here
-        },
-
-        // fireEvent() is not implemented, therefore is automatically declared as abstract
->>>>>>> 3060968c
 
     
     getName: function (name) {
@@ -548,32 +392,14 @@
 
 Abstract classes can extend other abstract classes or concrete classes while implementing other interfaces.
 
-<<<<<<< HEAD
 A(n) (abstract) class can extend a another one with extend function, as shown above:
-=======
-```js
-define([
-    'path/to/some/class',
-    'path/to/some/interface',
-    'path/to/other/interface',
-    'dejavu/AbstractClass'
-],
-function (SomeClass, SomeInterface, OtherInterface, AbstractClass) {
->>>>>>> 3060968c
 
 ```
 var Person = AbstractPerson.extend({
 
-<<<<<<< HEAD
     // class definition
 });
 ```
-=======
-    var ComplexAbstractClass = AbstractClass.declare({
-        $name: 'ComplexAbstractClass',
-        $extends: SomeClass,
-        $implements: [SomeInterface, OtherInterface],
->>>>>>> 3060968c
 
 ### Interface definition ###
 
@@ -583,6 +409,8 @@
 
 ```
 var PersonInterface = Interface.declare({
+
+    $name: 'PersonInterface',
 
     // public methods
     setName: function (name) {},
@@ -596,32 +424,16 @@
 });
 ```
 
-<<<<<<< HEAD
 Interfaces can extend multiple interfaces. 
-=======
-Alternatively, one can extend a concrete or abstract class with the extend() function. The equivalent code of the shown above is:
-
-```js
-define([
-    'path/to/some/class',
-    'path/to/some/interface',
-    'path/to/other/interface',
-    'dejavu/AbstractClass'
-],
-function (SomeClass, SomeInterface, OtherInterface, AbstractClass) {
-
-    'use strict';
-
-    var ComplexAbstractClass = SomeClass.extend({
-        $name: 'ComplexAbstractClass',
-        $implements: [SomeInterface, OtherInterface],
->>>>>>> 3060968c
 
 They can also define static functions signature.
 Be aware that all functions must obey its base signature (see explanation later in this document).
 
 ```
 var ExtendedInterface = Interface.declare({
+
+    $name: 'ExtendedInterface',
+
     $extends: PersonInterface,   
     // Interfaces can extend multiple ones, just reference them in an array
 
@@ -635,42 +447,17 @@
 Alternatively, one can extend an interface with the extend() function. The equivalent code of the shown above is:
 
 ```
-var SomeEventsInterface = EventsInterface.extend(
-
+var ExtendedInterface = Person.extend(
+
+    $name: 'ExtendedInterface',
+    
     $statics: { 
         // this is how you can define statics
         getTotalListeners: function () {}
     }
 
-<<<<<<< HEAD
-});
-```
-=======
-### Concrete classes ###
-
-Concrete classes can extend other concrete classes or abstract classes as well as implement several interfaces.
-They differ from abstract classes in the way that they can't have abstract methods.
-Below is described the full syntax that can be used in concrete and abstract classes.
-
-```js
-define([
-    'path/to/some/class',
-    'path/to/other/class',
-    'path/to/some/interface',
-    'path/to/other/interface',
-    'dejavu/Class'
-],
-function (SomeClass, OtherClass, SomeInterface, OtherInterface, Class) {
-
-    'use strict';
-
-    var ConcreteClass = Class.declare({
-        $name: 'ConcreteClass',
-        $extends: SomeClass,
-        $implements: [SomeInterface, OtherInterface],
-        $borrows: OtherClass,                           // We can add mixins by specifying them in here
-                                                        // You can specify multiple mixins in an array
->>>>>>> 3060968c
+});
+```
 
 
 A class that implements an interface must define all the interface methods and be compatible with their signature.
@@ -690,7 +477,6 @@
 
 ### Binds ###
 
-<<<<<<< HEAD
 The $bound() function allows you to bind a function to the instance.
 This is useful if certain functions are meant to be used as callbacks or handlers.
 You don't need to bind the function manually, it will be bound for you automatically.
@@ -698,6 +484,8 @@
 ```
 var Person = Class.declare({
 
+    $name: 'Person',
+    
     /**
      * Constructor.
      */
@@ -713,66 +501,14 @@
      }.$bound()
 });
 ```
-=======
-The $bind() function allows you to bind a anonymous functions to the instance to preserve the context as well as allowing private/protected methods invocations.
-
-```js
-define([
-    'dejavu/Class'
-],
-function (Class) {
-
-    'use strict';
-
-    var ConcreteClass = Class.declare({
-        $name: 'ConcreteClass',
-
-        /**
-         * Constructor.
-         */
-        initialize: function (element) {
-            element.addEventListener('click', function () {
-                console.log('caught click');
-                this._doSomething();
-            }.$bind(this));                                                    // Use the $bind
-
-            element.addEventListener('keydown', this.$bind(function () {
-                console.log('caught keydown');
-                this._doSomething();                                           // Use the this.$bind (same behavior as above)
-            });
-        },
-
-        /**
-         * Some protected method
-         */
-        _doSomething: function () {
-            // ..
-        },
-
-    });
-});
-```
-Alternatively, the $bound() function allows you to bind a class function to the instance.
-This is useful if certain functions are meant to be used as callbacks or handlers.
-You don't need to bind the function manually, it will be bound for you automatically.
-
-```js
-define([
-    'dejavu/Class'
-],
-function (Class) {
-
-    'use strict';
-
-    var ConcreteClass = Class.declare({
-        $name: 'ConcreteClass',
->>>>>>> 3060968c
 
 Alternatively, one can use anonymous functions and bind them to the instanjsce to preserve the context as well as allowing private/protected methods invocations.
 
 ```
 var PersonClass = Class.declare({
 
+    $name: 'Person',
+    
     /**
      * Constructor.
      */
@@ -810,32 +546,10 @@
 If Object.defineProperty is available, any attempt to modify the constant value will throw an error (only in thjse strict mode).
 Constants can be defined in classes, abstract classes and interfaces.
 
-<<<<<<< HEAD
 ```
 var Person = Class.declare({
-=======
-```js
-define(['dejavu/Class', function (Class) {
-
-    'use strict';
-
-    var SomeClass = Class.declare({
-        $name: 'SomeClass',
-
-        $constants: {
-            FOO: 'bar'
-            BAR: 'foo'
-        },
-
-        /**
-         * Class constructor.
-         */
-        initialize: function () {
-            this.$self.FOO;    // 'bar'
-            SomeClass.FOO;     // 'bar' (is the same as above)
-        }
-    });
->>>>>>> 3060968c
+
+    $name: 'Person',
 
     $constants: {
         INDIGOS: 'nice dudes'
@@ -859,33 +573,14 @@
 
 ### Final members/classes ###
 
-<<<<<<< HEAD
 Final classes cannot be extended.
 
 ```
 // This class cannot be extended
 var Indigo = FinalClass.declare({    
-=======
-Members that are declared as final cannot be overriden by a child class.
-If the class itself is being defined final then it cannot be extended.
-
-```js
-define(['dejavu/FinalClass', function (FinalClass) {
-
-    'use strict';
-
-    var SomeClass = FinalClass.declare({    // This class cannot be extended
-        $name: 'SomeClass',
-
-        /**
-         * Class constructor.
-         */
-        initialize: function () {
-            // ...
-        }
-    });
->>>>>>> 3060968c
-
+
+    $name: 'Indigo',
+    
     initialize: function () {
         // ...
     }
@@ -893,24 +588,17 @@
 ```
 Members that are declared as final cannot be overriden by js child class.
 
-<<<<<<< HEAD
 ```
 var Indigo = Class.declare({
-=======
-define(['dejavu/Class', function (Class) {
->>>>>>> 3060968c
+
+    $name: 'Indigo',
 
     initialize: function () {
         // ...
     },
 
-<<<<<<< HEAD
     // classes that extend this one are not allowed to override the members below
     $finals: {
-=======
-    var SomeClass = Class.declare({
-        $name: 'SomeClass',
->>>>>>> 3060968c
 
         getName: function () {
             // ...
@@ -944,6 +632,9 @@
 
 ```
 var AbstractPerson = AbstractClass.declare({
+    
+    $name: 'AbstractPerson',
+
     $abstracts: {
         setName: function (name) {}
     }
@@ -954,6 +645,9 @@
 
 ```
 var Indigo = Class.declare({
+
+    $name: 'Indigo',
+
     $extends: AbstractPerson,
 
     setName: function (name) {             
@@ -966,6 +660,9 @@
 
 ```
 var Indigo = Class.declare({
+
+    $name: 'Indigo',
+
     $extends: AbstractPerson,
 
     setName: function (name, $last_name) {
@@ -978,6 +675,9 @@
 ```
 
 var Indigo = Class.declare({
+
+    $name: 'Indigo',
+
     $extends: AbstractPerson,
 
     // setName(name) is not compatible with setName(name, last_name)
@@ -999,6 +699,8 @@
 ```
 var Indigo1 = Class.declare({
     
+    $name: 'Indigo1',
+    
     getName: function () {
         
         // same as Filipe.name;
@@ -1013,6 +715,9 @@
 
 ```
 var Indigo2 = Class.declare({
+
+    $name: 'Indigo2',
+
     getName: function () {
         return this.$static.name;
     },
@@ -1025,6 +730,9 @@
 
 ```
 var Indigo3 = Class.declare({
+
+    $name: 'Indigo3',
+
     $extends: Indigo1
     $statics: {
         bar: 'Filipe'
@@ -1035,6 +743,9 @@
 
 ```
 var Indigo4 = Class.declare({
+
+    $name: 'Indigo4',
+
     $extends: Indigo2
     $statics: {
         bar: 'Filipe'
@@ -1063,6 +774,8 @@
 ```
 var Person = Class.declare({
 
+    $name: 'Person',
+
     // don't use this
     indigo: new String('Filipe'),
     
@@ -1079,14 +792,11 @@
 
 #### With the $locked flag:
 
-<<<<<<< HEAD
 ```
 var UnlockedIndigo = Class.declare({
-=======
-```js
-var MyUnlockedClass = Class.declare({
-    $name: 'MyUnlockedClass',
->>>>>>> 3060968c
+
+    $name: 'UnlockedIndigo',
+
     $locked: false
 
     initialize: function () {
@@ -1173,11 +883,9 @@
 
 filipe.monkey()  // Filipe can monkey patching the code!
 ```
-
-
 ## Optimizer ##
 
-dejavu bundles an optimizer that makes your code fast and lighter.
+dejavu bundles an optimizer that makes your code faster and lighter.
 It specifically:
 
 * Improves $super and $self usage
@@ -1194,29 +902,29 @@
 dejavu also comes with a grunt task.
 Bellow is a sample usage copied from a grunt file:
 
-```js
-dejavu: {
-    optimize: {
-        options: {
-            exclude: [/bootstrap(\.min)?\.js$/]
-        },
-        files: {
-            'dist/': 'src/**/*.js'
+```
+
+grunt.loadNpmTasks('dejavu');
+
+grunt.initConfig({
+    dejavu: {
+        optimize: {
+            options: {
+                exclude: [/bootstrap(\.min)?\.js$/]
+            },
+            files: {
+                'dist/': 'src/**/*.js'
+            }
         }
     }
-},
+}
 ```
 
 ## Dependencies ##
 
 dejavu depends on [amd-utils](https://github.com/millermedeiros/amd-utils).
 If you use the regular build, you don't need to worry because all functions used from amd-utils are bundled for you.
-<<<<<<< HEAD
 If you use the AMD build, you must specijsfy the path to amd-utils.
-=======
-If you use it on node, npm will take care of getting the dependencies for you.
-If you use the AMD build, you must specify the path to amd-utils.
->>>>>>> 3060968c
 For example, if you use [RequireJS](http://requirejs.org/):
 
 ```
