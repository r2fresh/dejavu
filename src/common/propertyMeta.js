//>>includeStart('strict', pragmas.strict);
/*jslint regexp:true*/
/*global define*/

define([
    'amd-utils/lang/isUndefined',
], function (
    isUndefined
) {

    'use strict';

    /**
     * Extract meta data from a property.
     * It returns an object containing the value and visibility.
     *
     * @param {Mixed}  prop The property
     * @param {String} name The name of the property
     *
     * @return {Object} An object containg the metadata
     */
    function propertyMeta(prop, name) {

        var ret = {};

        // Is it undefined?
        if (isUndefined(prop)) {
            return null;
        }
<<<<<<< HEAD
        // If is an object, check if it is a plain object
        if (isObject(prop)) {
            proto = '__proto__';
            proto = hasObjectPrototypeOf ? Object.getPrototypeOf(prop) : prop[proto];
            if (proto && proto !== Object.prototype) {
                return null;
            }
        }
        // Is it a function?
        else if (isFunction(prop)) {
            return null;
        }
=======
>>>>>>> a1d034b2

        // Analyze visibility
        if (name) {
            if (name.charAt(0) === '_') {
                if (name.charAt(1) === '_') {
                    ret.isPrivate = true;
                } else {
                    ret.isProtected = true;
                }
            } else {
                ret.isPublic = true;
            }
        }

        return ret;
    }

    return propertyMeta;
});
//>>includeEnd('strict');<|MERGE_RESOLUTION|>--- conflicted
+++ resolved
@@ -27,8 +27,7 @@
         if (isUndefined(prop)) {
             return null;
         }
-<<<<<<< HEAD
-        // If is an object, check if it is a plain object
+        // If is a object, check if it is a plain object
         if (isObject(prop)) {
             proto = '__proto__';
             proto = hasObjectPrototypeOf ? Object.getPrototypeOf(prop) : prop[proto];
@@ -40,8 +39,6 @@
         else if (isFunction(prop)) {
             return null;
         }
-=======
->>>>>>> a1d034b2
 
         // Analyze visibility
         if (name) {
