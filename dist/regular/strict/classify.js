--- conflicted
+++ resolved
@@ -566,9 +566,6 @@
     return isFunctionCompatible;
 });
 
-<<<<<<< HEAD
-/*jslint sloppy:true, forin:true*/
-=======
 define('Utils/array/some',['require'],function (forEach) {
 
     /**
@@ -597,7 +594,6 @@
 });
 
 /*jslint forin:true*/
->>>>>>> 35aa7a39
 /*global define,console*/
 
 define('common/isObjectPrototypeSpoiled',[],function () {
@@ -1043,44 +1039,6 @@
         for (x = reserved.length - 1; x >= 0; x -= 1) {
             if (hasOwn(object, reserved[x])) {
                 throw new Error('"' + object.$name + '" is using a reserved keyword: ' + reserved[x]);
-            }
-        }
-    }
-
-    return checkKeywords;
-});
-
-/*jslint sloppy:true, forin:true*/
-/*global define*/
-
-define('common/checkKeywords',[
-    'Utils/object/hasOwn'
-], function (
-    hasOwn
-) {
-    var reservedNormal = ['$constructor', '$initializing', '$static', '$self', '$super'],
-        reservedStatics = ['$parent', '$super'];
-
-    /**
-     * Verify reserved words found in classes/interfaces.
-     * The second parameter can be normal or statics.
-     * Normal will test for reserved words of the instance.
-     * $statics will test for reserved words in the ckass statics.
-     *
-     * Will throw an error if any reserved key is found.
-     *
-     * @param {Object} object            The object to verify
-     * @param {String} [type="normal"]   The list of reserved word to test
-     */
-    function checkKeywords(object, type) {
-
-        var reserved = type === 'normal' || !type ? reservedNormal : reservedStatics,
-            x;
-
-        for (x = reserved.length - 1; x >= 0; x -= 1) {
-            console.log('checking' , reserved[x]);
-            if (hasOwn(object, reserved[x])) {
-                throw new TypeError('"' + object.$name + '" is using a reserved keyword: ' + reserved[x]);
             }
         }
     }
